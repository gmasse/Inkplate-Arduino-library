/**
 **************************************************
 *
 * @file        Inkplate5.cpp
 * @brief       Basic funtions for controling inkplate 5
 *
 *              https://github.com/e-radionicacom/Inkplate-Arduino-library
 *              For support, please reach over forums: forum.e-radionica.com/en
 *              For more info about the product, please check: www.inkplate.io
 *
 *              This code is released under the GNU Lesser General Public
 *License v3.0: https://www.gnu.org/licenses/lgpl-3.0.en.html Please review the
 *LICENSE file included with this example. If you have any questions about
 *licensing, please contact techsupport@e-radionica.com Distributed as-is; no
 *warranty is given.
 *
 * @authors     @ e-radionica.com
 ***************************************************/

#include "../Inkplate.h"
#include "../include/Graphics.h"
#include "../include/defines.h"

#ifdef ARDUINO_INKPLATE5

/**
 * @brief       begin function initialize Inkplate object with predefined
 * settings
 *
 * @return      True if initialization is successful, false if failed or already
 * initialized
 */
bool Inkplate::begin(void)
{
    if (_beginDone == 1)
        return 0;

    Wire.begin();

#ifndef ARDUINO_INKPLATECOLOR
<<<<<<< HEAD
=======
    setDisplayMode(_mode);
>>>>>>> 258ab80b
    for (uint32_t i = 0; i < 256; ++i)
        pinLUT[i] = ((i & B00000011) << 4) | (((i & B00001100) >> 2) << 18) | (((i & B00010000) >> 4) << 23) |
                    (((i & B11100000) >> 5) << 25);
#endif

#ifdef ARDUINO_ESP32_DEV
    digitalWriteInternal(MCP23017_INT_ADDR, mcpRegsInt, 9, HIGH);
#else
    digitalWriteInternal(MCP23017_INT_ADDR, mcpRegsInt, 9, LOW);
#endif

    memset(mcpRegsInt, 0, 22);
    memset(mcpRegsEx, 0, 22);
    mcpBegin(MCP23017_INT_ADDR, mcpRegsInt);
    mcpBegin(MCP23017_EXT_ADDR, mcpRegsEx);
    pinModeInternal(MCP23017_INT_ADDR, mcpRegsInt, VCOM, OUTPUT);
    pinModeInternal(MCP23017_INT_ADDR, mcpRegsInt, PWRUP, OUTPUT);
    pinModeInternal(MCP23017_INT_ADDR, mcpRegsInt, WAKEUP, OUTPUT);
    pinModeInternal(MCP23017_INT_ADDR, mcpRegsInt, GPIO0_ENABLE, OUTPUT);
    digitalWriteInternal(MCP23017_INT_ADDR, mcpRegsInt, GPIO0_ENABLE, HIGH);

    WAKEUP_SET;
    delay(1);
    Wire.beginTransmission(0x48);
    Wire.write(0x09);
    Wire.write(B00011011); // Power up seq.
    Wire.write(B00000000); // Power up delay (3mS per rail)
    Wire.write(B00011011); // Power down seq.
    Wire.write(B00000000); // Power down delay (6mS per rail)
    Wire.endTransmission();
    delay(1);
    WAKEUP_CLEAR;

    // Set all pins of seconds I/O expander to outputs, low.
    // For some reason, it draw more current in deep sleep when pins are set as
    // inputs...
    for (int i = 0; i < 15; i++)
    {
        pinModeInternal(MCP23017_EXT_ADDR, mcpRegsEx, i, OUTPUT);
        digitalWriteInternal(MCP23017_EXT_ADDR, mcpRegsEx, i, LOW);
    }

    // For same reason, unused pins of first I/O expander have to be also set as
    // outputs, low.
    pinModeInternal(MCP23017_INT_ADDR, mcpRegsInt, 13, OUTPUT);
    pinModeInternal(MCP23017_INT_ADDR, mcpRegsInt, 14, OUTPUT);
    pinModeInternal(MCP23017_INT_ADDR, mcpRegsInt, 15, OUTPUT);
    digitalWriteInternal(MCP23017_INT_ADDR, mcpRegsInt, 13, LOW);
    digitalWriteInternal(MCP23017_INT_ADDR, mcpRegsInt, 14, LOW);
    digitalWriteInternal(MCP23017_INT_ADDR, mcpRegsInt, 15, LOW);

    // CONTROL PINS
    pinMode(0, OUTPUT);
    pinMode(2, OUTPUT);
    pinMode(32, OUTPUT);
    pinMode(33, OUTPUT);
    pinModeInternal(MCP23017_INT_ADDR, mcpRegsInt, OE, OUTPUT);
    pinModeInternal(MCP23017_INT_ADDR, mcpRegsInt, GMOD, OUTPUT);
    pinModeInternal(MCP23017_INT_ADDR, mcpRegsInt, SPV, OUTPUT);

    // DATA PINS
    pinMode(4, OUTPUT); // D0
    pinMode(5, OUTPUT);
    pinMode(18, OUTPUT);
    pinMode(19, OUTPUT);
    pinMode(23, OUTPUT);
    pinMode(25, OUTPUT);
    pinMode(26, OUTPUT);
    pinMode(27, OUTPUT); // D7

    // TOUCHPAD PINS
    pinModeInternal(MCP23017_INT_ADDR, mcpRegsInt, 10, INPUT);
    pinModeInternal(MCP23017_INT_ADDR, mcpRegsInt, 11, INPUT);
    pinModeInternal(MCP23017_INT_ADDR, mcpRegsInt, 12, INPUT);

    // Battery voltage Switch MOSFET
    pinModeInternal(MCP23017_INT_ADDR, mcpRegsInt, 9, OUTPUT);

    DMemoryNew = (uint8_t *)ps_malloc(E_INK_WIDTH * E_INK_HEIGHT / 8);
    _partial = (uint8_t *)ps_malloc(E_INK_WIDTH * E_INK_HEIGHT / 8);
    _pBuffer = (uint8_t *)ps_malloc(E_INK_WIDTH * E_INK_HEIGHT / 4);
    DMemory4Bit = (uint8_t *)ps_malloc(E_INK_WIDTH * E_INK_HEIGHT / 2);
    GLUT = (uint32_t *)malloc(256 * 8 * sizeof(uint32_t));
    GLUT2 = (uint32_t *)malloc(256 * 8 * sizeof(uint32_t));
    if (DMemoryNew == NULL || _partial == NULL || _pBuffer == NULL || DMemory4Bit == NULL || GLUT == NULL ||
        GLUT2 == NULL)
    {
        return 0;
    }
    memset(DMemoryNew, 0, E_INK_WIDTH * E_INK_HEIGHT / 8);
    memset(_partial, 0, E_INK_WIDTH * E_INK_HEIGHT / 8);
    memset(_pBuffer, 0, E_INK_WIDTH * E_INK_HEIGHT / 4);
    memset(DMemory4Bit, 255, E_INK_WIDTH * E_INK_HEIGHT / 2);

    for (int j = 0; j < 8; ++j)
    {
        for (uint32_t i = 0; i < 256; ++i)
        {
            uint8_t z = (waveform3Bit[i & 0x07][j] << 2) | (waveform3Bit[(i >> 4) & 0x07][j]);
            GLUT[j * 256 + i] = ((z & B00000011) << 4) | (((z & B00001100) >> 2) << 18) |
                                (((z & B00010000) >> 4) << 23) | (((z & B11100000) >> 5) << 25);
            z = ((waveform3Bit[i & 0x07][j] << 2) | (waveform3Bit[(i >> 4) & 0x07][j])) << 4;
            GLUT2[j * 256 + i] = ((z & B00000011) << 4) | (((z & B00001100) >> 2) << 18) |
                                 (((z & B00010000) >> 4) << 23) | (((z & B11100000) >> 5) << 25);
        }
    }

    _beginDone = 1;
    return 1;
}

/**
 *
 * @brief       writePixel funtion sets pixel data for (x, y) pixel position
 *
 * @param       int16_t x0
 *              default position for x, will be changed depending on rotation
 * @param       int16_t y0
 *              default position for y, will be changed depending on rotation
 * @param       uint16_t color
 *              pixel color, in 3bit mode have values in range 0-7
 *
 * @note        If x0 or y0 are out of inkplate screen borders, function will
 * exit.
 */
void Graphics::writePixel(int16_t x0, int16_t y0, uint16_t color)
{
    if (x0 > width() - 1 || y0 > height() - 1 || x0 < 0 || y0 < 0)
        return;

    switch (rotation)
    {
    case 1:
        _swap_int16_t(x0, y0);
        x0 = height() - x0 - 1;
        break;
    case 2:
        x0 = width() - x0 - 1;
        y0 = height() - y0 - 1;
        break;
    case 3:
        _swap_int16_t(x0, y0);
        y0 = width() - y0 - 1;
        break;
    }

    if (getDisplayMode() == 0)
    {
        int x = x0 / 8;
        int x_sub = x0 % 8;
        uint8_t temp = *(_partial + (E_INK_WIDTH / 8 * y0) + x);
        *(_partial + (E_INK_WIDTH / 8 * y0) + x) = (~pixelMaskLUT[x_sub] & temp) | (color ? pixelMaskLUT[x_sub] : 0);
    }
    else
    {
        color &= 7;
        int x = x0 / 2;
        int x_sub = x0 % 2;
        uint8_t temp;
        temp = *(DMemory4Bit + E_INK_WIDTH / 2 * y0 + x);
        *(DMemory4Bit + E_INK_WIDTH / 2 * y0 + x) = (pixelMaskGLUT[x_sub] & temp) | (x_sub ? color : color << 4);
    }
}

/**
 *
 * @brief       display1b function writes black and white data to display
 *
 * @param       bool leaveOn
 *              if set to 1, it will disable turning supply for eink after
 *              display update in order to save some time needed for power supply
 *              to save some time at next display update or increase refreshing speed
 *
 */
void Inkplate::display1b(bool leaveOn)
{
    for (int i = 0; i < (E_INK_HEIGHT * E_INK_WIDTH) / 8; i++)
    {
        *(DMemoryNew + i) &= *(_partial + i);
        *(DMemoryNew + i) |= (*(_partial + i));
    }
    uint32_t _pos;
    uint8_t data;
    uint8_t dram;

    if (!einkOn())
        return;

    clean(0, 17);
    clean(1, 17);
    clean(0, 17);
    clean(1, 17);
    for (int k = 0; k < 4; k++)
    {
        _pos = (E_INK_HEIGHT * E_INK_WIDTH / 8) - 1;
        vscan_start();
        for (int i = 0; i < E_INK_HEIGHT; i++)
        {
            dram = ~(*(DMemoryNew + _pos));
            data = LUTW[(dram >> 4) & 0x0F];
            hscan_start(pinLUT[data]);
            data = LUTW[dram & 0x0F];
            GPIO.out_w1ts = pinLUT[data] | CL;
            GPIO.out_w1tc = DATA | CL;
            _pos--;
            for (int j = 0; j < ((E_INK_WIDTH / 8) - 1); j++)
            {
                dram = ~(*(DMemoryNew + _pos));
                data = LUTW[(dram >> 4) & 0x0F];
                GPIO.out_w1ts = pinLUT[data] | CL;
                GPIO.out_w1tc = DATA | CL;
                data = LUTW[dram & 0x0F];
                GPIO.out_w1ts = pinLUT[data] | CL;
                GPIO.out_w1tc = DATA | CL;
                _pos--;
            }
            GPIO.out_w1ts = CL;
            GPIO.out_w1tc = DATA | CL;
            vscan_end();
        }
        delayMicroseconds(230);
    }

    _pos = (E_INK_HEIGHT * E_INK_WIDTH / 8) - 1;
    vscan_start();
    for (int i = 0; i < E_INK_HEIGHT; i++)
    {
        dram = *(DMemoryNew + _pos);
        data = LUT2[(dram >> 4) & 0x0F];
        hscan_start(pinLUT[data]);
        data = LUT2[dram & 0x0F];
        GPIO.out_w1ts = (pinLUT[data]) | CL;
        GPIO.out_w1tc = DATA | CL;
        _pos--;
        for (int j = 0; j < ((E_INK_WIDTH / 8) - 1); j++)
        {
            dram = *(DMemoryNew + _pos);
            data = LUT2[(dram >> 4) & 0x0F];
            GPIO.out_w1ts = (pinLUT[data]) | CL;
            GPIO.out_w1tc = DATA | CL;
            data = LUT2[dram & 0x0F];
            GPIO.out_w1ts = (pinLUT[data]) | CL;
            GPIO.out_w1tc = DATA | CL;
            _pos--;
        }
        GPIO.out_w1ts = CL;
        GPIO.out_w1tc = DATA | CL;
        vscan_end();
    }
    delayMicroseconds(230);

    clean(2, 2);
    clean(3, 1);
    vscan_start();

    if (!leaveOn)
        einkOff();
    _blockPartial = 0;
}

/**
 * @brief       display3b function writes grayscale data to display
 *
 * @param       bool leaveOn
 *              if set to 1, it will disable turning supply for eink after
 *              display update in order to save some time needed for power supply
 *              to save some time at next display update or increase refreshing speed
 */
void IRAM_ATTR Inkplate::display3b(bool leaveOn)
{
    if (!einkOn())
        return;

    clean(0, 17);
    clean(1, 17);
    clean(0, 17);
    clean(1, 17);

    for (int k = 0; k < 8; k++)
    {
        uint8_t *dp = DMemory4Bit + (E_INK_HEIGHT * E_INK_WIDTH / 2);

        vscan_start();
        for (int i = 0; i < E_INK_HEIGHT; i++)
        {
            uint32_t t = GLUT2[k * 256 + (*(--dp))];
            t |= GLUT[k * 256 + (*(--dp))];
            hscan_start(t);
            t = GLUT2[k * 256 + (*(--dp))];
            t |= GLUT[k * 256 + (*(--dp))];
            GPIO.out_w1ts = t | CL;
            GPIO.out_w1tc = DATA | CL;

            for (int j = 0; j < ((E_INK_WIDTH / 8) - 1); j++)
            {
                t = GLUT2[k * 256 + (*(--dp))];
                t |= GLUT[k * 256 + (*(--dp))];
                GPIO.out_w1ts = t | CL;
                GPIO.out_w1tc = DATA | CL;
                t = GLUT2[k * 256 + (*(--dp))];
                t |= GLUT[k * 256 + (*(--dp))];
                GPIO.out_w1ts = t | CL;
                GPIO.out_w1tc = DATA | CL;
            }

            GPIO.out_w1ts = CL;
            GPIO.out_w1tc = DATA | CL;
            vscan_end();
        }
        delayMicroseconds(230);
    }
    clean(3, 1);
    vscan_start();

    if (!leaveOn)
        einkOff();
}

/**
 * @brief       partialUpdate function updates changed parts of the screen
 * without need to refresh whole display
 *
 * @param       bool _forced
 *              For advanced use with deep sleep. Can force partial update in
 * deep sleep
 *
 * @param       bool leaveOn
 *              if set to 1, it will disable turning supply for eink after
 *              display update in order to save some time needed for power supply
 *              to save some time at next display update or increase refreshing speed
 *
 * @note        Partial update only works in black and white mode
 *
 * @return      Number of pixels changed from black to white, leaving blur
 */
uint32_t Inkplate::partialUpdate(bool _forced, bool leaveOn)
{
    if (getDisplayMode() == 1)
        return 0;

    if (_blockPartial == 1 && !_forced)
    {
        display1b(leaveOn);
        return 0;
    }
    uint32_t _pos = (E_INK_WIDTH * E_INK_HEIGHT / 8) - 1;
    uint8_t data;
    uint8_t diffw, diffb;
    uint32_t n = (E_INK_WIDTH * E_INK_HEIGHT / 4) - 1;

    uint32_t changeCount = 0;

    for (int i = 0; i < E_INK_HEIGHT; ++i)
    {
        for (int j = 0; j < E_INK_WIDTH / 8; ++j)
        {
            diffw = *(DMemoryNew + _pos) & ~*(_partial + _pos);
            diffb = ~*(DMemoryNew + _pos) & *(_partial + _pos);
            if (diffw) // count pixels turning from black to white as these are visible blur
            {
                for (int bv = 1; bv < 256; bv <<= 1)
                {
                    if (diffw & bv)
                        ++changeCount;
                }
            }
            _pos--;
            *(_pBuffer + n) = LUTW[diffw >> 4] & (LUTB[diffb >> 4]);
            n--;
            *(_pBuffer + n) = LUTW[diffw & 0x0F] & (LUTB[diffb & 0x0F]);
            n--;
        }
    }


    if (!einkOn())
        return 0;

    for (int k = 0; k < 5; k++)
    {
        vscan_start();
        n = (E_INK_WIDTH * E_INK_HEIGHT / 4) - 1;
        for (int i = 0; i < E_INK_HEIGHT; i++)
        {
            data = *(_pBuffer + n);
            hscan_start(pinLUT[data]);
            n--;
            for (int j = 0; j < ((E_INK_WIDTH / 4) - 1); j++)
            {
                data = *(_pBuffer + n);
                GPIO.out_w1ts = (pinLUT[data]) | CL;
                GPIO.out_w1tc = DATA | CL;
                n--;
            }
            GPIO.out_w1ts = CL;
            GPIO.out_w1tc = DATA | CL;
            vscan_end();
        }
        delayMicroseconds(230);
    }
    clean(2, 2);
    clean(3, 1);
    vscan_start();

    if (!leaveOn)
        einkOff();
    for (int i = 0; i < (E_INK_WIDTH * E_INK_HEIGHT / 8); i++)
    {
        *(DMemoryNew + i) &= *(_partial + i);
        *(DMemoryNew + i) |= (*(_partial + i));
    }

    return changeCount;
}

/**
 * @brief       clean function cleans screen of any potential burn in
 *
 *              Based on c param it will: if c=0 light screen, c=1 darken the
 * screen, c=2 discharge the screen or 3 skip all pixels
 *
 * @param       uint8_t c
 *              one of four posible pixel states
 *
 * @param       uint8_t rep
 *              Number of repetitions
 *
 *
 * @note        Should not be used in intervals smaller than 5 seconds
 */
void Inkplate::clean(uint8_t c, uint8_t rep)
{
    einkOn();
    uint8_t data = 0;
    if (c == 0)
    {
        data = B10101010; // White
    }
    else if (c == 1)
    {
        data = B01010101; // Black
    }
    else if (c == 2)
    {
        data = B00000000; // Discharge
    }
    else if (c == 3)
    {
        data = B11111111; // Skip
    }

    uint32_t _send = ((data & B00000011) << 4) | (((data & B00001100) >> 2) << 18) | (((data & B00010000) >> 4) << 23) |
                     (((data & B11100000) >> 5) << 25);
    ;
    for (int k = 0; k < rep; k++)
    {
        vscan_start();
        for (int i = 0; i < E_INK_HEIGHT; i++)
        {
            hscan_start(_send);
            GPIO.out_w1ts = (_send) | CL;
            GPIO.out_w1tc = CL;
            for (int j = 0; j < (E_INK_WIDTH / 8) - 1; j++)
            {
                GPIO.out_w1ts = CL;
                GPIO.out_w1tc = CL;
                GPIO.out_w1ts = CL;
                GPIO.out_w1tc = CL;
            }
            GPIO.out_w1ts = (_send) | CL;
            GPIO.out_w1tc = DATA | CL;
            vscan_end();
        }
        delayMicroseconds(230);
    }
}

/**
 * @brief       einkOff turns off epaper power supply and put all digital IO
 * pins in high Z state
 */
void Inkplate::einkOff()
{
    if (getPanelState() == 0)
        return;
    OE_CLEAR;
    GMOD_CLEAR;
    GPIO.out &= ~(DATA | LE | CL);
    CKV_CLEAR;
    SPH_CLEAR;
    SPV_CLEAR;

    // Put TPS65186 into standby mode (leaving 3V3 SW active)
    VCOM_CLEAR;
    Wire.beginTransmission(0x48);
    Wire.write(0x01);
    Wire.write(0x6f);
    Wire.endTransmission();

    // Wait for all PWR rails to shut down
    delay(100);

    // Disable 3V3 to the panel
    Wire.beginTransmission(0x48);
    Wire.write(0x01);
    Wire.write(0x4f);
    Wire.endTransmission();

    WAKEUP_CLEAR;

    pinsZstate();
    setPanelState(0);
}

#endif<|MERGE_RESOLUTION|>--- conflicted
+++ resolved
@@ -38,10 +38,7 @@
     Wire.begin();
 
 #ifndef ARDUINO_INKPLATECOLOR
-<<<<<<< HEAD
-=======
     setDisplayMode(_mode);
->>>>>>> 258ab80b
     for (uint32_t i = 0; i < 256; ++i)
         pinLUT[i] = ((i & B00000011) << 4) | (((i & B00001100) >> 2) << 18) | (((i & B00010000) >> 4) << 23) |
                     (((i & B11100000) >> 5) << 25);
