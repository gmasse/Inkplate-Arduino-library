--- conflicted
+++ resolved
@@ -389,21 +389,6 @@
     einkOff();
 }
 
-<<<<<<< HEAD
-// void Inkplate::writeRow(uint8_t data)
-// {
-//     hscan_start(pinLUT[data]);
-//     GPIO.out_w1ts = (pinLUT[data]) | CL;
-//     GPIO.out_w1tc = CL;
-//     for (int j = 0; j < (E_INK_WIDTH / 4); j++)
-//     {
-//         GPIO.out_w1ts = CL;
-//         GPIO.out_w1tc = CL;
-//     }
-//     vscan_end();
-// }
-
-=======
 /**
  * @brief       partialUpdate function updates changed parts of the screen without need to refresh whole display
  * 
@@ -412,19 +397,15 @@
  * 
  * @note        Partial update only works in black and white mode
  */
->>>>>>> 806d2781
 void Inkplate::partialUpdate(bool _forced)
 {
     if (getDisplayMode() == 1)
         return;
-<<<<<<< HEAD
     if (_blockPartial == 1 && !_forced)
     {
         display1b();
         return;
     }
-=======
->>>>>>> 806d2781
 
     uint32_t _pos = (E_INK_WIDTH * E_INK_HEIGHT / 8) - 1;
     uint32_t _send;
