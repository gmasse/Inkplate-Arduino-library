--- conflicted
+++ resolved
@@ -298,14 +298,11 @@
 {
     if (getDisplayMode() == 1)
         return;
-<<<<<<< HEAD
     if (_blockPartial == 1 && !_forced)
     {
         display1b();
         return;
     }
-=======
->>>>>>> 806d2781
 
     uint32_t _pos = (E_INK_WIDTH * E_INK_HEIGHT / 8) - 1;
     uint32_t _send;
