--- conflicted
+++ resolved
@@ -131,11 +131,7 @@
     }
     else if (strncmp(url, "https://", 8) == 0)
     {
-<<<<<<< HEAD
         buf = downloadFileHTTPS(url, &defaultLen);
-=======
-        buf = downloadFile(url, &defaultLen);
->>>>>>> f5a9840b
     }
 
     ret = drawJpegFromBuffer(buf, defaultLen, x, y, dither, invert);
@@ -173,11 +169,7 @@
     }
     else if (strncmp(url, "https://", 8) == 0)
     {
-<<<<<<< HEAD
         buff = downloadFileHTTPS(url, &defaultLen);
-=======
-        buff = downloadFile(url, &defaultLen);
->>>>>>> f5a9840b
     }
 
     uint16_t w = 0;
@@ -382,11 +374,7 @@
 
             uint8_t r = _RED(rgb), g = _GREEN(rgb), b = _BLUE(rgb);
 
-<<<<<<< HEAD
-#if defined(ARDUINO_INKPLATECOLOR) || defined(ARDUINO_INKPLATE2)
-=======
 #if defined(ARDUINO_INKPLATECOLOR) || defined(ARDUINO_INKPLATE2) || defined(ARDUINO_INKPLATE4)
->>>>>>> f5a9840b
             if (invert)
             {
                 r = 255 - r;
