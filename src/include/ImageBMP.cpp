--- conflicted
+++ resolved
@@ -219,11 +219,7 @@
     }
     else if (strncmp(url, "https://", 8) == 0)
     {
-<<<<<<< HEAD
         buf = downloadFileHTTPS(url, &defaultLen);
-=======
-        buf = downloadFile(url, &defaultLen);
->>>>>>> f5a9840b
     }
 
     ret = drawBitmapFromBuffer(buf, x, y, dither, invert);
@@ -351,11 +347,7 @@
                 val = 7 - val;
             if (getDisplayMode() == INKPLATE_1BIT)
                 val = (~val >> 2) & 1;
-<<<<<<< HEAD
-#elif defined(ARDUINO_INKPLATE2)
-=======
 #elif defined(ARDUINO_INKPLATE2) || defined(ARDUINO_INKPLATE4)
->>>>>>> f5a9840b
             if (invert)
                 val = val ^ 1;
 #endif
@@ -379,11 +371,7 @@
                 val = 7 - val;
             if (getDisplayMode() == INKPLATE_1BIT)
                 val = (~val >> 2) & 1;
-<<<<<<< HEAD
-#elif defined(ARDUINO_INKPLATE2)
-=======
 #elif defined(ARDUINO_INKPLATE2) || defined(ARDUINO_INKPLATE4)
->>>>>>> f5a9840b
             if (invert)
                 val = val ^ 1;
 #endif
@@ -401,11 +389,7 @@
             uint8_t val;
 
             if (dither)
-<<<<<<< HEAD
-#if defined(ARDUINO_INKPLATECOLOR) || defined(ARDUINO_INKPLATE2)
-=======
 #if defined(ARDUINO_INKPLATECOLOR) || defined(ARDUINO_INKPLATE2) || defined(ARDUINO_INKPLATE4)
->>>>>>> f5a9840b
                 val = ditherGetPixelBmp(((uint32_t)r << 16) | ((uint32_t)g << 8) | ((uint32_t)b), j, y, w, 0);
 #else
                 val = ditherGetPixelBmp(RGB8BIT(r, g, b), j, y, w, 0);
@@ -417,11 +401,7 @@
                     val = 7 - val;
                 if (getDisplayMode() == INKPLATE_1BIT)
                     val = (~val >> 2) & 1;
-<<<<<<< HEAD
-#elif defined(ARDUINO_INKPLATE2)
-=======
 #elif defined(ARDUINO_INKPLATE2) || defined(ARDUINO_INKPLATE4)
->>>>>>> f5a9840b
                 if (invert)
                     val = val ^ 1;
 #else
@@ -429,11 +409,7 @@
 #endif
             }
 
-<<<<<<< HEAD
-#if defined(ARDUINO_INKPLATECOLOR) || defined(ARDUINO_INKPLATE2)
-=======
 #if defined(ARDUINO_INKPLATECOLOR) || defined(ARDUINO_INKPLATE2) || defined(ARDUINO_INKPLATE4)
->>>>>>> f5a9840b
             val = findClosestPalette((r << 16) | (g << 8) | (b));
 #else
             val = RGB3BIT(r, g, b);
@@ -449,22 +425,14 @@
             uint8_t val;
 
             if (dither)
-<<<<<<< HEAD
-#if defined(ARDUINO_INKPLATECOLOR) || defined(ARDUINO_INKPLATE2)
-=======
 #if defined(ARDUINO_INKPLATECOLOR) || defined(ARDUINO_INKPLATE2) || defined(ARDUINO_INKPLATE4)
->>>>>>> f5a9840b
                 val = ditherGetPixelBmp((r << 16) | (g << 8) | (b), j, y, w, 0);
 #else
                 val = ditherGetPixelBmp(RGB8BIT(r, g, b), j, y, w, 0);
 #endif
             else
             {
-<<<<<<< HEAD
-#if defined(ARDUINO_INKPLATECOLOR) || defined(ARDUINO_INKPLATE2)
-=======
 #if defined(ARDUINO_INKPLATECOLOR) || defined(ARDUINO_INKPLATE2) || defined(ARDUINO_INKPLATE4)
->>>>>>> f5a9840b
                 val = findClosestPalette((r << 16) | (g << 8) | (b));
 #else
                 val = RGB3BIT(r, g, b);
@@ -475,11 +443,7 @@
                 val = 7 - val;
             if (getDisplayMode() == INKPLATE_1BIT)
                 val = (~val >> 2) & 1;
-<<<<<<< HEAD
-#elif defined(ARDUINO_INKPLATE2)
-=======
 #elif defined(ARDUINO_INKPLATE2) || defined(ARDUINO_INKPLATE4)
->>>>>>> f5a9840b
             if (invert)
                 val = val ^ 1;
 #endif
@@ -494,22 +458,14 @@
             uint8_t val;
 
             if (dither)
-<<<<<<< HEAD
-#if defined(ARDUINO_INKPLATECOLOR) || defined(ARDUINO_INKPLATE2)
-=======
 #if defined(ARDUINO_INKPLATECOLOR) || defined(ARDUINO_INKPLATE2) || defined(ARDUINO_INKPLATE4)
->>>>>>> f5a9840b
                 val = ditherGetPixelBmp(((uint32_t)r << 16) | ((uint32_t)g << 8) | ((uint32_t)b), j, y, w, 0);
 #else
                 val = ditherGetPixelBmp(RGB8BIT(r, g, b), j, y, w, 0);
 #endif
             else
             {
-<<<<<<< HEAD
-#if defined(ARDUINO_INKPLATECOLOR) || defined(ARDUINO_INKPLATE2)
-=======
 #if defined(ARDUINO_INKPLATECOLOR) || defined(ARDUINO_INKPLATE2) || defined(ARDUINO_INKPLATE4)
->>>>>>> f5a9840b
                 val = findClosestPalette((r << 16) | (g << 8) | (b));
 #else
                 val = RGB3BIT(r, g, b);
@@ -521,11 +477,7 @@
                 val = 7 - val;
             if (getDisplayMode() == INKPLATE_1BIT)
                 val = (~val >> 2) & 1;
-<<<<<<< HEAD
-#elif defined(ARDUINO_INKPLATE2)
-=======
 #elif defined(ARDUINO_INKPLATE2) || defined(ARDUINO_INKPLATE4)
->>>>>>> f5a9840b
             if (invert)
                 val = val ^ 1;
 #endif
@@ -559,12 +511,7 @@
 {
     bool ret = 0;
     int32_t defaultLen = E_INK_WIDTH * E_INK_HEIGHT * 4 + 150;
-<<<<<<< HEAD
     uint8_t *buf = downloadFileHTTPS(url, &defaultLen);
-=======
-
-    uint8_t *buf = downloadFile(url, &defaultLen);
->>>>>>> f5a9840b
 
     bitmapHeader bmpHeader;
     readBmpHeader(buf, &bmpHeader);
