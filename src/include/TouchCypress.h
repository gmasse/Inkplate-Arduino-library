--- conflicted
+++ resolved
@@ -141,14 +141,11 @@
 
     // Write into Touchscreen Controller registers with I2C by using Arduino Wire library.
     bool tsWriteI2CRegs(uint8_t _cmd, uint8_t *_buffer, int _len);
-<<<<<<< HEAD
 
     // Used in touchInArea method.
     uint8_t touchN;
     uint16_t touchX[2], touchY[2];
     uint32_t touchT = 0;
-=======
->>>>>>> e29a81ea
 };
 
 #endif
