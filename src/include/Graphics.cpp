--- conflicted
+++ resolved
@@ -208,7 +208,20 @@
 {
 }
 
-<<<<<<< HEAD
+#if !defined(ARDUINO_INKPLATECOLOR) && !defined(ARDUINO_INKPLATE2) && !defined(ARDUINO_INKPLATE4)
+
+/**
+ * @brief       setDisplayMode sets display mode
+ *
+ * @param       uint8_t _mode
+ *
+ * @note        can't be used with color displays
+ */
+void Graphics::setDisplayMode(uint8_t _mode)
+{
+    _displayMode = _mode;
+}
+
 /**
  * @brief       getDisplayMode gets display mode
  *
@@ -219,38 +232,7 @@
     return _displayMode;
 }
 
-
-#if !defined(ARDUINO_INKPLATECOLOR) && !defined(ARDUINO_INKPLATE2)
-=======
-#if !defined(ARDUINO_INKPLATECOLOR) || !defined(ARDUINO_INKPLATE2) || !defined(ARDUINO_INKPLATE4)
->>>>>>> f5a9840b
-
-/**
- * @brief       setDisplayMode sets display mode
- *
- * @param       uint8_t _mode
- *
- * @note        can't be used with color displays
- */
-void Graphics::setDisplayMode(uint8_t _mode)
-{
-    _displayMode = _mode;
-}
-
-/**
-<<<<<<< HEAD
-=======
- * @brief       getDisplayMode gets display mode
- *
- * @return      0 for black and white, 1 for grayscale
- */
-uint8_t Graphics::getDisplayMode()
-{
-    return _displayMode;
-}
-
-/**
->>>>>>> f5a9840b
+/**
  * @brief       selectDisplayMode selects display mode and sets memory
  * allocation  for display buffers
  *
