/**
 **************************************************
 * @file        Shapes.h
 * @brief       Basic shapes
 *
 *              https://github.com/e-radionicacom/Inkplate-Arduino-library
 *              For support, please reach over forums: forum.e-radionica.com/en
 *              For more info about the product, please check: www.inkplate.io
 *
 *              This code is released under the GNU Lesser General Public
 *License v3.0: https://www.gnu.org/licenses/lgpl-3.0.en.html Please review the
 *LICENSE file included with this example. If you have any questions about
 *licensing, please contact techsupport@e-radionica.com Distributed as-is; no
 *warranty is given.
 *
 * @authors     @ Soldered
 ***************************************************/

#ifndef __SHAPES_H__
#define __SHAPES_H__

#include "../libs/Adafruit-GFX-Library/Adafruit_GFX.h"
#include "Arduino.h"
#include "defines.h"

#define maxVer 100
#define maxHt  E_INK_HEIGHT

/**
 * @brief       Shapes class is used to generate basic shapes
 */
class Shapes : virtual public Adafruit_GFX
{
  public:
    Shapes(int16_t w, int16_t h) : Adafruit_GFX(w, h){};

    virtual void drawPixel(int16_t x, int16_t y, uint16_t color) = 0;

<<<<<<< HEAD
=======
#if !defined(ARDUINO_INKPLATECOLOR) || !defined(ARDUINO_INKPLATE2) || !defined(ARDUINO_INKPLATE4)
    virtual void selectDisplayMode(uint8_t _mode) = 0;
>>>>>>> f5a9840b
    virtual uint8_t getDisplayMode() = 0;

#if !defined(ARDUINO_INKPLATECOLOR) && !defined(ARDUINO_INKPLATE2)
    virtual void selectDisplayMode(uint8_t _mode) = 0;
#endif

#if defined(ARDUINO_INKPLATE2) || defined(ARDUINO_INKPLATE4)
    void drawTextWithShadow(int x, int y, const char *_c, uint8_t _color1, uint8_t color2);
#endif

    void drawElipse(int rx, int ry, int xc, int yc, int c);
    void fillElipse(int rx, int ry, int xc, int yc, int c);
    void drawPolygon(int *x, int *y, int n, int color);
    void fillPolygon(int *x, int *y, int n, int color);
    void drawThickLine(int x1, int y1, int x2, int y2, int color, float thickness);
    void drawGradientLine(int x1, int y1, int x2, int y2, int color1, int color2, float thickness = -1);

  private:
    struct EdgeBucket
    {
        int ymax;
        float xofymin;
        float slopeinverse;
    };

    struct edgeTableTuple
    {
        int countEdgeBucket;
        EdgeBucket buckets[maxVer];
    };

    void initedgeTable();
    void insertionSort(edgeTableTuple *ett);
    void storeEdgeInTuple(edgeTableTuple *receiver, int ym, int xm, float slopInv);
    void storeEdgeInTable(int x1, int y1, int x2, int y2);
    void removeEdgeByYmax(edgeTableTuple *tup, int yy);
    void updatexbyslopeinv(edgeTableTuple *tup);
    void scanlineFill(uint8_t c);

    virtual void startWrite(void) = 0;
    virtual void writePixel(int16_t x, int16_t y, uint16_t color) = 0;
    virtual void writeFillRect(int16_t x, int16_t y, int16_t w, int16_t h, uint16_t color) = 0;
    virtual void writeFastVLine(int16_t x, int16_t y, int16_t h, uint16_t color) = 0;
    virtual void writeFastHLine(int16_t x, int16_t y, int16_t w, uint16_t color) = 0;
    virtual void writeLine(int16_t x0, int16_t y0, int16_t x1, int16_t y1, uint16_t color) = 0;
    virtual void endWrite(void) = 0;

    edgeTableTuple *edgeTable, activeEdgeTuple;
};

#endif<|MERGE_RESOLUTION|>--- conflicted
+++ resolved
@@ -36,15 +36,9 @@
 
     virtual void drawPixel(int16_t x, int16_t y, uint16_t color) = 0;
 
-<<<<<<< HEAD
-=======
-#if !defined(ARDUINO_INKPLATECOLOR) || !defined(ARDUINO_INKPLATE2) || !defined(ARDUINO_INKPLATE4)
+#if !defined(ARDUINO_INKPLATECOLOR) && !defined(ARDUINO_INKPLATE2) && !defined(ARDUINO_INKPLATE4)
     virtual void selectDisplayMode(uint8_t _mode) = 0;
->>>>>>> f5a9840b
     virtual uint8_t getDisplayMode() = 0;
-
-#if !defined(ARDUINO_INKPLATECOLOR) && !defined(ARDUINO_INKPLATE2)
-    virtual void selectDisplayMode(uint8_t _mode) = 0;
 #endif
 
 #if defined(ARDUINO_INKPLATE2) || defined(ARDUINO_INKPLATE4)
