/**
 **************************************************
 * @file        ImageDither.cpp
 * @brief       dither functionalities for images
 *
 *              https://github.com/e-radionicacom/Inkplate-Arduino-library
 *              For support, please reach over forums: forum.e-radionica.com/en
 *              For more info about the product, please check: www.inkplate.io
 *
 *              This code is released under the GNU Lesser General Public
 *License v3.0: https://www.gnu.org/licenses/lgpl-3.0.en.html Please review the
 *LICENSE file included with this example. If you have any questions about
 *licensing, please contact techsupport@e-radionica.com Distributed as-is; no
 *warranty is given.
 *
 * @authors     Soldered
 ***************************************************/

#include "Image.h"

<<<<<<< HEAD
#if !defined(ARDUINO_INKPLATECOLOR) && !defined(ARDUINO_INKPLATE2)
=======
#if !defined(ARDUINO_INKPLATECOLOR) && !defined(ARDUINO_INKPLATE4)
>>>>>>> f5a9840b

/**
 * @brief       ditherGetPixelBmp calculates dither for given pixel in bmp
 * images
 *
 * @param       uint32_t px
 *              pixel value with color information
 * @param       int i
 *              ditherBuffer width plane position
 * @param       int w
 *              image width
 * @param       bool paletted
 *              1 if paletted image, 0 if not
 *
 * @return      new pixel value (dithered pixel)
 */
uint8_t Image::ditherGetPixelBmp(uint32_t px, int i, int j, int w, bool paletted)
{
    if (paletted)
        px = ditherPalette[px];

    if (getDisplayMode() == INKPLATE_1BIT)
        px = (uint16_t)px >> 1;

    uint8_t oldPixel = min((uint16_t)0xFF, (uint16_t)((uint16_t)ditherBuffer[0][i] + px));

    uint8_t newPixel = oldPixel & (getDisplayMode() == INKPLATE_1BIT ? B10000000 : B11100000);
    uint8_t quantError = oldPixel - newPixel;

    ditherBuffer[1][i + 0] += (quantError * 5) >> 4;
    if (i != w - 1)
    {
        ditherBuffer[0][i + 1] += (quantError * 7) >> 4;
        ditherBuffer[1][i + 1] += (quantError * 1) >> 4;
    }
    if (i != 0)
        ditherBuffer[1][i - 1] += (quantError * 3) >> 4;

    return newPixel >> 5;
}

/**
 * @brief       ditherGetPixelJpeg calculates dither for given pixel in jpeg
 * images
 *
 * @param       uint8_t px
 *              pixel value with color information
 * @param       int i
 *              ditherBuffer width plane position
 * @param       int j
 *              ditherBuffer height plane position
 * @param       int x
 *              x image starting position
 * @param       int y
 *              y image starting position
 * @param       int w
 *              image width
 * @param       int h
 *              image height
 *
 * @return      new pixel value (dithered pixel)
 */
uint8_t Image::ditherGetPixelJpeg(uint8_t px, int i, int j, int x, int y, int w, int h)
{
    if (blockW == -1)
    {
        blockW = w;
        blockH = h;
    }

    if (getDisplayMode() == INKPLATE_1BIT)
        px = (uint16_t)px >> 1;

    uint16_t oldPixel = min((uint16_t)0xFF, (uint16_t)((uint16_t)px + (uint16_t)jpegDitherBuffer[j + 1][i + 1] +
                                                       (j ? (uint16_t)0 : (uint16_t)ditherBuffer[0][x + i])));

    uint8_t newPixel = oldPixel & (getDisplayMode() == INKPLATE_1BIT ? B10000000 : B11100000);
    uint8_t quantError = oldPixel - newPixel;

    jpegDitherBuffer[j + 1 + 1][i + 0 + 1] += (quantError * 5) >> 4;

    jpegDitherBuffer[j + 0 + 1][i + 1 + 1] += (quantError * 7) >> 4;
    jpegDitherBuffer[j + 1 + 1][i + 1 + 1] += (quantError * 1) >> 4;

    jpegDitherBuffer[j + 1 + 1][i - 1 + 1] += (quantError * 3) >> 4;

    return newPixel >> 5;
}

/**
 * @brief       ditherSwap swaps ditherBuffer values
 *
 * @param       int w
 *              screen width
 */
void Image::ditherSwap(int w)
{
    for (int i = 0; i < w; ++i)
    {
        ditherBuffer[0][i] = ditherBuffer[1][i];
        ditherBuffer[1][i] = 0;
    }
}

/**
 * @brief       ditherSwapBlockJpeg swaps ditherBuffer values
 *
 * @param       int x
 *              x plane image starting point
 */
void Image::ditherSwapBlockJpeg(int x)
{
    for (int i = 0; i < 18; ++i)
    {
        if (x + i)
            ditherBuffer[1][x + i - 1] += jpegDitherBuffer[blockH - 1 + 2][i];
        jpegDitherBuffer[i][0 + 1] = jpegDitherBuffer[i][blockW - 1 + 2];
    }
    for (int j = 0; j < 18; ++j)
        for (int i = 0; i < 18; ++i)
            if (i != 1)
                jpegDitherBuffer[j][i] = 0;

    jpegDitherBuffer[17][1] = 0;
}
#endif<|MERGE_RESOLUTION|>--- conflicted
+++ resolved
@@ -18,11 +18,7 @@
 
 #include "Image.h"
 
-<<<<<<< HEAD
-#if !defined(ARDUINO_INKPLATECOLOR) && !defined(ARDUINO_INKPLATE2)
-=======
-#if !defined(ARDUINO_INKPLATECOLOR) && !defined(ARDUINO_INKPLATE4)
->>>>>>> f5a9840b
+#if !defined(ARDUINO_INKPLATECOLOR) && !defined(ARDUINO_INKPLATE2) && !defined(ARDUINO_INKPLATE4)
 
 /**
  * @brief       ditherGetPixelBmp calculates dither for given pixel in bmp
