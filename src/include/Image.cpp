--- conflicted
+++ resolved
@@ -266,11 +266,7 @@
  */
 void Image::drawBitmap3Bit(int16_t _x, int16_t _y, const unsigned char *_p, int16_t _w, int16_t _h)
 {
-<<<<<<< HEAD
-#if !defined(ARDUINO_INKPLATECOLOR) & !defined(ARDUINO_INKPLATE2)
-=======
-#if !defined(ARDUINO_INKPLATECOLOR) || !defined(ARDUINO_INKPLATE4)
->>>>>>> f5a9840b
+#if !defined(ARDUINO_INKPLATECOLOR) && !defined(ARDUINO_INKPLATE4) && !defined(ARDUINO_INKPLATE2)
     if (getDisplayMode() != INKPLATE_3BIT)
         return;
 #endif
