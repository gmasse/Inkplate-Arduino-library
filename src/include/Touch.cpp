/**
 **************************************************
 * @file        Touch.h
 * @brief       Touch screen functionality for panels that support touch
 * 
 *              https://github.com/e-radionicacom/Inkplate-Arduino-library
 *              For support, please reach over forums: forum.e-radionica.com/en
 *              For more info about the product, please check: www.inkplate.io
 *
 *              This code is released under the GNU Lesser General Public License v3.0: https://www.gnu.org/licenses/lgpl-3.0.en.html
 *              Please review the LICENSE file included with this example.
 *              If you have any questions about licensing, please contact techsupport@e-radionica.com
 *              Distributed as-is; no warranty is given.
 * 
 * @authors     @ e-radionica.com
 ***************************************************/

#include "Touch.h"

#ifdef ARDUINO_INKPLATE6PLUS

<<<<<<< HEAD
#define BOUNDED(a, b, c) ((a) <= (b) && (b) <= (c))

bool Touch::inRect(uint16_t x1, uint16_t y1, uint16_t w, uint16_t h)
{
    if (tsAvailable())
    {
        uint16_t x[2], y[2], n;
        n = tsGetData(x, y);
=======
uint16_t _tsXResolution;
uint16_t _tsYResolution;

/**
 * @brief       inRect checks if touch occured in given rectangle
 * 
 * @param       int16_t x1
 *              rectangle top left corner x plane
 * @param       int16_t y1
 *              rectangle top left corner y plane
 * @param       int16_t w
 *              rectangle width
 * @param       int16_t h
 *              rectangle height
 * 
 * @return      true if successful, false if failed
 */
bool Touch::inRect(int16_t x1, int16_t y1, int16_t w, int16_t h)
{
    int16_t x2 = x1 + w, y2 = y1 + h;
    if (tsAvailable())
    {
        uint8_t n;
        uint16_t x[2], y[2];
        n = tsGetData(x, y);

>>>>>>> 806d2781
        if (n)
        {
            touchT = millis();
            touchN = n;
            memcpy(touchX, x, 2);
            memcpy(touchY, y, 2);
        }
    }

<<<<<<< HEAD
    if (millis() - touchT > 10)
        return false;

    int x2 = x1 + w, y2 = y1 + h;

    if (touchN == 1 && BOUNDED(x1, touchX[0], x2) && BOUNDED(y1, touchY[0], y2))
        return true;
    if (touchN == 2 && ((BOUNDED(x1, touchX[0], x2) && BOUNDED(y1, touchY[0], y2)) ||
                        (BOUNDED(x1, touchX[1], x2) && BOUNDED(y1, touchY[1], y2))))
        return true;
    return false;
}

=======
    if (millis() - touchT < 100)
    {
        // Serial.printf("%d: %d, %d - %d, %d\n", touchN, touchX[0], touchY[0], touchX[1], touchY[1]);
        if (touchN == 1 && BOUND(x1, touchX[0], x2) && BOUND(y1, touchY[0], y2))
            return true;
        if (touchN == 2 && ((BOUND(x1, touchX[0], x2) && BOUND(y1, touchY[0], y2)) ||
                            (BOUND(x1, touchX[1], x2) && BOUND(y1, touchY[1], y2))))
            return true;
    }
    return false;
}

/**
 * @brief       tsWriteRegs writes data to touchscreen registers
 * 
 * @param       uint8_t _addr
 *              touchscreen register address
 * @param       uint8_t *_buff
 *              buffer to write into touchscreen registers
 * @param       uint8_t _size
 *              number of bytes to write
 * 
 * @return      returns 1 on successful write, 0 on fail
 */
>>>>>>> 806d2781
uint8_t Touch::tsWriteRegs(uint8_t _addr, const uint8_t *_buff, uint8_t _size)
{
    Wire.beginTransmission(_addr);
    Wire.write(_buff, _size);
    return Wire.endTransmission();
}

/**
 * @brief       tsReadRegs returns touchscreen registers content
 * 
 * @param       uint8_t _addr
 *              touchscreen register address
 * @param       uint8_t *_buff
 *              buffer to write touchscreen register content into
 * @param       uint8_t _size
 *              number of bytes to read
 */
void Touch::tsReadRegs(uint8_t _addr, uint8_t *_buff, uint8_t _size)
{
    Wire.requestFrom(_addr, _size);
    Wire.readBytes(_buff, _size);
}

/**
 * @brief       tsHardwareReset resets ts hardware
 */
void Touch::tsHardwareReset()
{
    digitalWriteInternal(MCP23017_INT_ADDR, mcpRegsInt, TS_RTS, LOW);
    delay(15);
    digitalWriteInternal(MCP23017_INT_ADDR, mcpRegsInt, TS_RTS, HIGH);
    delay(15);
}

/**
 * @brief       tsSoftwareReset resets toucscreen software
 * 
 * @return      true if successful, false if failed
 */
bool Touch::tsSoftwareReset()
{
    const uint8_t soft_rst_cmd[] = {0x77, 0x77, 0x77, 0x77};
    if (tsWriteRegs(TS_ADDR, soft_rst_cmd, 4) == 0)
    {
        uint8_t rb[4];
        uint16_t timeout = 1000;
        while (!_tsFlag && timeout > 0)
        {
            delay(1);
            timeout--;
        }
        if (timeout > 0)
            _tsFlag = true;
        Wire.requestFrom(0x15, 4);
        Wire.readBytes(rb, 4);
        _tsFlag = false;
        if (!memcmp(rb, hello_packet, 4))
        {
            return true;
        }
        else
        {
            return false;
        }
    }
    else
    {
        return false;
    }
}

/**
 * @brief       tsInit starts touchscreen and sets ts registers
 * 
 * @param       uint8_t _pwrState
 *              power state for touchScreen
 */
bool Touch::tsInit(uint8_t _pwrState)
{
    // Enable power to TS
    digitalWriteInternal(MCP23017_INT_ADDR, mcpRegsInt, TOUCHSCREEN_EN, LOW);

    pinMode(TS_INT, INPUT_PULLUP);
    pinModeInternal(MCP23017_INT_ADDR, mcpRegsInt, TS_RTS, OUTPUT);
    attachInterrupt(TS_INT, tsInt, FALLING);
    tsHardwareReset();
    if (!tsSoftwareReset())
    {
        detachInterrupt(TS_INT);
        return false;
    }
    tsGetResolution(&_tsXResolution, &_tsYResolution);
    tsSetPowerState(_pwrState);

    tsInt();
    return true;
}

/**
 * @brief       tsShutdown turns off touchscreen power
 */
void Touch::tsShutdown()
{
    digitalWriteInternal(MCP23017_INT_ADDR, mcpRegsInt, TOUCHSCREEN_EN, HIGH);
}

/**
 * @brief       tsGetRawData gets touchscreen register content
 * 
 * @param       uint8_t *b
 *              pointer to store register content
 */
void Touch::tsGetRawData(uint8_t *b)
{
    Wire.requestFrom(TS_ADDR, 8);
    Wire.readBytes(b, 8);
}

/**
 * @brief       tsGetXY gets x and y plane values
 * 
 * @param       uint8_t *_d
 *              pointer to register content of touchscreen register (data must be adapted, cant use raw data)
 * @param       uint16_t *x
 *              pointer to store x plane data
 * @param       uint16_t *y
 *              pointer to store y plane data
 */
void Touch::tsGetXY(uint8_t *_d, uint16_t *x, uint16_t *y)
{
    *x = *y = 0;
    *x = (_d[0] & 0xf0);
    *x <<= 4;
    *x |= _d[1];
    *y = (_d[0] & 0x0f);
    *y <<= 8;
    *y |= _d[2];
}

/**
 * @brief       tsGetData checks x, y position and returns number of fingers on screen
 * 
 * @param       uint16_t *xPos
 *              pointer to store x position of finger
 * @param       uint16_t *yPos
 *              pointer to store y position of finger
 * 
 * @return      returns number of fingers currently on screen
 */
uint8_t Touch::tsGetData(uint16_t *xPos, uint16_t *yPos)
{
    uint8_t _raw[8];
    uint16_t xRaw[2], yRaw[2];
    uint8_t fingers = 0;
    _tsFlag = false;
    tsGetRawData(_raw);
    for (int i = 0; i < 8; i++)
    {
        if (_raw[7] & (1 << i))
            fingers++;
    }

    for (int i = 0; i < 2; i++)
    {
        tsGetXY((_raw + 1) + (i * 3), &xRaw[i], &yRaw[i]);
        switch (getRotation())
        {
        case 0:
            yPos[i] = ((xRaw[i] * E_INK_HEIGHT - 1) / _tsXResolution);
            xPos[i] = E_INK_WIDTH - 1 - ((yRaw[i] * E_INK_WIDTH - 1) / _tsYResolution);
            break;
        case 1:
            xPos[i] = ((xRaw[i] * E_INK_HEIGHT - 1) / _tsXResolution);
            yPos[i] = ((yRaw[i] * E_INK_WIDTH - 1) / _tsYResolution);
            break;
        case 2:
            yPos[i] = E_INK_HEIGHT - 1 - ((xRaw[i] * E_INK_HEIGHT - 1) / _tsXResolution);
            xPos[i] = ((yRaw[i] * E_INK_WIDTH - 1) / _tsYResolution);
            break;
        case 3:
            xPos[i] = E_INK_HEIGHT - 1 - ((xRaw[i] * E_INK_HEIGHT - 1) / _tsXResolution);
            yPos[i] = E_INK_WIDTH - 1 - ((yRaw[i] * E_INK_WIDTH - 1) / _tsYResolution);
            break;
        }
    }
    return fingers;
}

/**
 * @brief       tsGetResolution gets touchscreen resolution for x and y
 * 
 * @param       uint16_t *xRes
 *              pointer to store x resolution
 * @param       uint16_t *yRes
 *              pointer to store y resolution
 */
void Touch::tsGetResolution(uint16_t *xRes, uint16_t *yRes)
{
    const uint8_t cmd_x[] = {0x53, 0x60, 0x00, 0x00}; // Get x resolution
    const uint8_t cmd_y[] = {0x53, 0x63, 0x00, 0x00}; // Get y resolution
    uint8_t rec[4];
    tsWriteRegs(TS_ADDR, cmd_x, 4);
    tsReadRegs(TS_ADDR, rec, 4);
    *xRes = ((rec[2])) | ((rec[3] & 0xf0) << 4);
    tsWriteRegs(TS_ADDR, cmd_y, 4);
    tsReadRegs(TS_ADDR, rec, 4);
    *yRes = ((rec[2])) | ((rec[3] & 0xf0) << 4);
    _tsFlag = false;
}

/**
 * @brief       tsSetPowerState sets power state of touchscreen
 * 
 * @param       uint8_t _s
 *              touchscreen power state to be set (0 or 1)
 */
void Touch::tsSetPowerState(uint8_t _s)
{
    _s &= 1;
    uint8_t powerStateReg[] = {0x54, 0x50, 0x00, 0x01};
    powerStateReg[1] |= (_s << 3);
    tsWriteRegs(TS_ADDR, powerStateReg, 4);
}

/**
 * @brief       tsGetPowerState checks if touchscreen is powered up
 * 
 * @return      touchscreen power state, 1 if powered, 0 if not
 */
uint8_t Touch::tsGetPowerState()
{
    const uint8_t powerStateReg[] = {0x53, 0x50, 0x00, 0x01};
    uint8_t buf[4];
    tsWriteRegs(TS_ADDR, powerStateReg, 4);
    _tsFlag = false;
    tsReadRegs(TS_ADDR, buf, 4);
    return (buf[1] >> 3) & 1;
}

/**
 * @brief       tsAvailable checks for touch screen functionality
 * 
 * @return      tsflag, 1 for available touchscreen, 0 if not
 */
bool Touch::tsAvailable()
{
    return _tsFlag;
}

#endif<|MERGE_RESOLUTION|>--- conflicted
+++ resolved
@@ -19,16 +19,6 @@
 
 #ifdef ARDUINO_INKPLATE6PLUS
 
-<<<<<<< HEAD
-#define BOUNDED(a, b, c) ((a) <= (b) && (b) <= (c))
-
-bool Touch::inRect(uint16_t x1, uint16_t y1, uint16_t w, uint16_t h)
-{
-    if (tsAvailable())
-    {
-        uint16_t x[2], y[2], n;
-        n = tsGetData(x, y);
-=======
 uint16_t _tsXResolution;
 uint16_t _tsYResolution;
 
@@ -55,7 +45,6 @@
         uint16_t x[2], y[2];
         n = tsGetData(x, y);
 
->>>>>>> 806d2781
         if (n)
         {
             touchT = millis();
@@ -65,21 +54,6 @@
         }
     }
 
-<<<<<<< HEAD
-    if (millis() - touchT > 10)
-        return false;
-
-    int x2 = x1 + w, y2 = y1 + h;
-
-    if (touchN == 1 && BOUNDED(x1, touchX[0], x2) && BOUNDED(y1, touchY[0], y2))
-        return true;
-    if (touchN == 2 && ((BOUNDED(x1, touchX[0], x2) && BOUNDED(y1, touchY[0], y2)) ||
-                        (BOUNDED(x1, touchX[1], x2) && BOUNDED(y1, touchY[1], y2))))
-        return true;
-    return false;
-}
-
-=======
     if (millis() - touchT < 100)
     {
         // Serial.printf("%d: %d, %d - %d, %d\n", touchN, touchX[0], touchY[0], touchX[1], touchY[1]);
@@ -104,7 +78,6 @@
  * 
  * @return      returns 1 on successful write, 0 on fail
  */
->>>>>>> 806d2781
 uint8_t Touch::tsWriteRegs(uint8_t _addr, const uint8_t *_buff, uint8_t _size)
 {
     Wire.beginTransmission(_addr);
