# Inkplate Arduino library

![](https://www.crowdsupply.com/img/cf95/compare-peripheral_jpg_project-body.jpg)

Arduino library for all-in-one e-paper displays named Inkplate can be found in this repo. Inkplate is a series of powerful, Wi-Fi enabled ESP32-based e-paper display products. Its main feature is simplicity. Just plug in a USB cable, open Arduino IDE, and change the contents of the screen with few lines of code. Inkplate currently includes Inkplate 10 and Inkplate 6 - learn more about Inkplates on [official website](https://inkplate.io/). 
Inkplate 6 was crowdfunded on [Crowd Supply](https://www.crowdsupply.com/e-radionica/inkplate-6), as well as [Inkplate 10](https://www.crowdsupply.com/e-radionica/inkplate-10).

### Setting up Inkplate 6 in Arduino IDE

In order to get a head start with Inkplate 6, follow these steps:

1. [Install Inkplate 6 board definition](https://e-radionica.com/en/blog/add-inkplate-6-to-arduino-ide/) - add Inkplate 6 as a board into your Arduino IDE. Follow the instructions on the [link](https://e-radionica.com/en/blog/add-inkplate-6-to-arduino-ide/).
2. Install CH340 drivers (if you don't have them yet) - instructions [here](https://e-radionica.com/en/blog/ch340-driver-installation-croduino-basic3-nova2/)
3. Install Inkplate 6 Arduino library - install the library from this repo into your Arduino IDE. If you don't know how, check our [tutorial](https://e-radionica.com/en/blog/arduino-library/#Kako%20instaliraty%20library?).
4. You are ready to get started! Select Tools -> Board -> Inkplate 6, as well as correct COM port and upload!

### Code examples

There are many examples in the library that you demonstrate how to use any of the Inkplate functionality. Use Basic folder to get familiar with principles of using the Inkplate, such as modes (BW and Gray), how to write graphics and text. In Advanced folder, you'll learn how to make HTTP/HTTPS requests, utilise low power, use touchpads or SD card. Finally, get easily started on some projects. More are added daily, such as projects or community contributions.

### Documentation

<<<<<<< HEAD
Find Inkplate documentation [here](https://inkplate.readthedocs.io/en/latest/get-started.html). 
=======
   1.1. Basic BW - use the screen in BW mode (graphics & text)

   1.2. Basic Gray - use the screen in gray mode (graphics & text)

   1.3. Basic Partial Update - do a partial update of the screen on Inkplate 6

   1.4. Basic Custom Fonts - add custom fonts and use them to write text on the screen

2. **Advanced Inkplate Functionality**

   2.1. WiFi HTTP Request - make HTTP request while connected too WiFi

   2.2. Low Power - put Inkplate in sleep in order to save battery

   2.3. Battery Voltage And Temperature - measure battery voltage and temperature of the board

   2.4. Touchpads - get readings from onboard touch pads

   2.5. SD Pictures - show .bmp, .jpg and .png images from the SD card on the screen

   2.6. Web Pictures - show .bmp, .jpg and .png images from the web

   2.7. Inkplate SD TXT File - read .txt file from the SD card and show it on the screen

   2.8. easyC - use easyC ecosystem (I2C) and read a sensor value

   2.9. MCP23017 Expander - use onboard MCP23017 expander for your own external devices

   2.10. Web Server - make Inkplate a web server

3. **Others**

   3.1. Peripheral Mode - mode that enables control of the screen from any external device using UART
>>>>>>> 3274a099

### Using Inkplate 6 with another microcontroller - Peripheral mode

As promised in an [early update](https://www.crowdsupply.com/e-radionica/inkplate-6/updates/successfully-funded-also-third-party-master-controllers-and-partial-updates), Inkplate 6's screen contents can be updated using 3rd controller (such as Raspberry Pi or another microcontroller). The Peripheral mode enables this. All brand new Inkplates come pre-programmed with slave mode and can be used right away.

It is based on UART (serial) communication - connect the Inkplate to "Controller" ("Master", if using old terminology) board either via USB cable or directly via ESP32 RX and TX pins. Using standard UART at 115200 baud, you can send commands to change screen contents. For example, send \*#H(000,000,"/img.bmp")\*\* to show image img.bmp from SD card on the screen. Find very documentation for using it [here](https://inkplate.readthedocs.io/en/latest/slave-mode.html).

### Battery power

Inkplate 6 has two options for powering it. First one is obvious - USB port at side of the board. Just plug any micro USB cable and you are good to go. Second option is battery. Supported batteries are standard Li-Ion/Li-Poly batteries with 3.7V nominal voltage. Connector for the battery is standard 2.00mm pitch JST connector. The onboard charger will charge the battery with 500mA when USB is plugged at the same time. You can use battery of any size or capacity if you don't have a enclosure. If you are using our enclosure, battery size shouldn't exceed 90mm x 40mm (3.5 x 1.57 inch) and 5mm (0.19 inch) in height. [This battery](https://e-radionica.com/en/li-ion-baterija-1200mah.html) is good fit for the Inkplate.

### Linux?

Running Linux? You'll need to run few other lines from your Terminal:

```
apt install python3-pip
pip3 install pyserial
apt install python-is-python3
```

### Micropython

If you are looking for micropython support, please find all details [here](https://github.com/e-radionicacom/Inkplate-6-micropython).

### License

This repo uses the source code from another repositories. All their license files are located in "licences" folder.

### Open-source

All of Inkplate-related development is open-sourced:

- [Arduino library](https://github.com/e-radionicacom/Inkplate-6-Arduino-library)
- [Inkplate 6 hardware](https://github.com/e-radionicacom/Inkplate-6-hardware)
- [micropython Inkplate](https://github.com/e-radionicacom/Inkplate-6-micropython)
- [OSHWA certificate](https://certification.oshwa.org/hr000003.html)

### Where to buy & other

Inkplate 6 is available for purchase via:

- [e-radionica.com](https://e-radionica.com/en/inkplate.html)
- [Crowd Supply](https://www.crowdsupply.com/e-radionica/inkplate-6)
- [Mouser](https://hr.mouser.com/Search/Refine?Keyword=inkplate)
- [Pimoroni](https://shop.pimoroni.com/products/inkplate-6)

For all questions and issues, please use our [forum](http://forum.e-radionica.com/en) to ask an question.
For sales & collaboration, please reach us via [e-mail](mailto:kontakt@e-radionica.com).<|MERGE_RESOLUTION|>--- conflicted
+++ resolved
@@ -20,9 +20,8 @@
 
 ### Documentation
 
-<<<<<<< HEAD
+
 Find Inkplate documentation [here](https://inkplate.readthedocs.io/en/latest/get-started.html). 
-=======
    1.1. Basic BW - use the screen in BW mode (graphics & text)
 
    1.2. Basic Gray - use the screen in gray mode (graphics & text)
@@ -56,7 +55,7 @@
 3. **Others**
 
    3.1. Peripheral Mode - mode that enables control of the screen from any external device using UART
->>>>>>> 3274a099
+
 
 ### Using Inkplate 6 with another microcontroller - Peripheral mode
 
