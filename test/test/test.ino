--- conflicted
+++ resolved
@@ -28,25 +28,10 @@
 
     // Connect to the WiFi network.
     Serial.println("Connecting to WiFi");
-<<<<<<< HEAD
-    WiFi.mode(WIFI_STA);
-    WiFi.persistent(true);
-    WiFi.setAutoConnect(true);
-    WiFi.setAutoReconnect(true);
-    WiFi.begin("", "");
-    while (WiFi.status() != WL_CONNECTED)
-    {
-        Serial.print(".");
-        delay(3000);
-    }
-    Serial.println("aaaa");
-    delay(100);
-=======
     WiFi.mode(WIFI_MODE_STA);
     WiFi.begin("e-radionica.com", "croduino");
     while (WiFi.status() != WL_CONNECTED)
         delay(0);
->>>>>>> 806d2781
 
     uint8_t attempts = 3;
     while (attempts--)
@@ -62,11 +47,6 @@
             Serial.println("Image open error");
         }
     }
-<<<<<<< HEAD
-    display.display();
-=======
-
->>>>>>> 806d2781
     Serial.println("Going to sleep...");
     esp_sleep_enable_timer_wakeup(SLIDES_CHANGE_SECONDS *
                                   USEC); // Set EPS32 to be woken up in SLIDES_CHANGE_SECONDS seconds (in this case)
