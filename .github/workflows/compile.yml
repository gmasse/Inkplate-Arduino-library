name: Compile Examples
on: [push]
jobs:
  build:
    runs-on: ubuntu-latest

    strategy:
      matrix:
        include:
          - board:
<<<<<<< HEAD
              fqbn: Inkplate_Boards:esp32:Inkplate6
            additional-sketch-paths: |
              - examples/Inkplate6
          - board:
              fqbn: Inkplate_Boards:esp32:Inkplate10
            additional-sketch-paths: |
              - examples/Inkplate10
          - board:
              fqbn: Inkplate_Boards:esp32:Inkplate5
            additional-sketch-paths: |
              - examples/Inkplate5
          - board:
              fqbn: Inkplate_Boards:esp32:Inkplate6plus
            additional-sketch-paths: |
              - examples/Inkplate6PLUS
          - board:
              fqbn: Inkplate_Boards:esp32:Inkplate6COLOR
=======
              fqbn: Dasduino_Boards:esp32:Inkplate6
            additional-sketch-paths: |
              - examples/Inkplate6
          - board:
              fqbn: Dasduino_Boards:esp32:Inkplate10
            additional-sketch-paths: |
              - examples/Inkplate10
          - board:
              fqbn: Dasduino_Boards:esp32:Inkplate5
            additional-sketch-paths: |
              - examples/Inkplate5
          - board:
              fqbn: Dasduino_Boards:esp32:Inkplate6plus
            additional-sketch-paths: |
              - examples/Inkplate6PLUS
          - board:
              fqbn: Dasduino_Boards:esp32:Inkplate6COLOR
>>>>>>> cb10c8d2
            additional-sketch-paths: |
              - examples/Inkplate6COLOR
    steps:
      - name: Checkout
        uses: actions/checkout@v2
      - name: Install ESP32 platform dependencies
        run: pip3 install pyserial
      - name: Compile examples
        uses: arduino/compile-sketches@v1
        with:
          github-token: ${{ secrets.GITHUB_TOKEN }}
          platforms: |
            - source-url: https://github.com/e-radionicacom/Dasduino-Board-Definitions-for-Arduino-IDE/raw/master/package_Dasduino_Boards_index.json
<<<<<<< HEAD
              name: Inkplate_Boards:esp32
=======
              name: Dasduino_Boards:esp32
>>>>>>> cb10c8d2
          fqbn: ${{ matrix.board.fqbn }}
          libraries: |
            - source-path: ./
            - name: "Adafruit BME680 Library"
            - name: ArduinoJson
            - name: Time
          sketch-paths: |
            ${{ matrix.additional-sketch-paths }}<|MERGE_RESOLUTION|>--- conflicted
+++ resolved
@@ -8,7 +8,6 @@
       matrix:
         include:
           - board:
-<<<<<<< HEAD
               fqbn: Inkplate_Boards:esp32:Inkplate6
             additional-sketch-paths: |
               - examples/Inkplate6
@@ -26,25 +25,6 @@
               - examples/Inkplate6PLUS
           - board:
               fqbn: Inkplate_Boards:esp32:Inkplate6COLOR
-=======
-              fqbn: Dasduino_Boards:esp32:Inkplate6
-            additional-sketch-paths: |
-              - examples/Inkplate6
-          - board:
-              fqbn: Dasduino_Boards:esp32:Inkplate10
-            additional-sketch-paths: |
-              - examples/Inkplate10
-          - board:
-              fqbn: Dasduino_Boards:esp32:Inkplate5
-            additional-sketch-paths: |
-              - examples/Inkplate5
-          - board:
-              fqbn: Dasduino_Boards:esp32:Inkplate6plus
-            additional-sketch-paths: |
-              - examples/Inkplate6PLUS
-          - board:
-              fqbn: Dasduino_Boards:esp32:Inkplate6COLOR
->>>>>>> cb10c8d2
             additional-sketch-paths: |
               - examples/Inkplate6COLOR
     steps:
@@ -58,11 +38,8 @@
           github-token: ${{ secrets.GITHUB_TOKEN }}
           platforms: |
             - source-url: https://github.com/e-radionicacom/Dasduino-Board-Definitions-for-Arduino-IDE/raw/master/package_Dasduino_Boards_index.json
-<<<<<<< HEAD
               name: Inkplate_Boards:esp32
-=======
-              name: Dasduino_Boards:esp32
->>>>>>> cb10c8d2
+
           fqbn: ${{ matrix.board.fqbn }}
           libraries: |
             - source-path: ./
