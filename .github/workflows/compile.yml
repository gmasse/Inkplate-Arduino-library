name: Compile Examples
on: [push]
jobs:
  build:
    runs-on: ubuntu-latest

    strategy:
      matrix:
        include:
          - board:
              fqbn: Inkplate_Boards:esp32:Inkplate6
            additional-sketch-paths: |
              - examples/Inkplate6
          - board:
              fqbn: Inkplate_Boards:esp32:Inkplate6V2
            additional-sketch-paths: |
              - examples/Inkplate6
          - board:
              fqbn: Inkplate_Boards:esp32:Inkplate10
            additional-sketch-paths: |
              - examples/Inkplate10
          - board:
<<<<<<< HEAD
=======
              fqbn: Inkplate_Boards:esp32:Inkplate10V2
            additional-sketch-paths: |
              - examples/Inkplate10
          - board:
>>>>>>> f5a9840b
              fqbn: Inkplate_Boards:esp32:Inkplate6plus
            additional-sketch-paths: |
              - examples/Inkplate6PLUS
          - board:
              fqbn: Inkplate_Boards:esp32:Inkplate6plusV2
            additional-sketch-paths: |
              - examples/Inkplate6PLUS
          - board:
              fqbn: Inkplate_Boards:esp32:Inkplate6COLOR
            additional-sketch-paths: |
              - examples/Inkplate6COLOR
          - board:
              fqbn: Inkplate_Boards:esp32:Inkplate5
            additional-sketch-paths: |
<<<<<<< HEAD
              - examples/Inkplate2

=======
              - examples/Inkplate5
>>>>>>> f5a9840b
    steps:
      - name: Checkout
        uses: actions/checkout@v3
      - name: Install ESP32 platform dependencies
        run: pip3 install pyserial
      - name: Compile examples
        uses: arduino/compile-sketches@v1
        with:
          github-token: ${{ secrets.GITHUB_TOKEN }}
          platforms: |
            - source-url: https://github.com/SolderedElectronics/Dasduino-Board-Definitions-for-Arduino-IDE/raw/dev/package_Dasduino_Boards_index.json
              name: Inkplate_Boards:esp32

          fqbn: ${{ matrix.board.fqbn }}
          libraries: |
            - source-path: ./
            - name: "Adafruit BME680 Library"
            - name: ArduinoJson
            - name: Time
            - source-url: https://github.com/SolderedElectronics/Soldered-MFRC522-RFID-Reader-Arduino-Library.git
            - source-url: https://github.com/SolderedElectronics/Soldered-BME280-BME680-Gas-Sensor-Arduino-Library.git
          sketch-paths: |
            ${{ matrix.additional-sketch-paths }}
          cli-compile-flags: |
            - --warnings="default"<|MERGE_RESOLUTION|>--- conflicted
+++ resolved
@@ -20,13 +20,10 @@
             additional-sketch-paths: |
               - examples/Inkplate10
           - board:
-<<<<<<< HEAD
-=======
               fqbn: Inkplate_Boards:esp32:Inkplate10V2
             additional-sketch-paths: |
               - examples/Inkplate10
           - board:
->>>>>>> f5a9840b
               fqbn: Inkplate_Boards:esp32:Inkplate6plus
             additional-sketch-paths: |
               - examples/Inkplate6PLUS
@@ -41,12 +38,11 @@
           - board:
               fqbn: Inkplate_Boards:esp32:Inkplate5
             additional-sketch-paths: |
-<<<<<<< HEAD
+              - examples/Inkplate5
+          - board:
+              fqbn: Inkplate_Boards:esp32:Inkplate2
+            additional-sketch-paths: |
               - examples/Inkplate2
-
-=======
-              - examples/Inkplate5
->>>>>>> f5a9840b
     steps:
       - name: Checkout
         uses: actions/checkout@v3
