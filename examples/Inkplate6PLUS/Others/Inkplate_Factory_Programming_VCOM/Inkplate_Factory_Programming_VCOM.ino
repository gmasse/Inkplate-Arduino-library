#include "EEPROM.h"
#include "Inkplate.h"
#include "image.h"
#include <Wire.h>

Inkplate display(INKPLATE_3BIT);

double vcomVoltage = -2.95;
int EEPROMaddress = 100;

// Peripheral mode variables and arrays
#define BUFFER_SIZE 1000
char commandBuffer[BUFFER_SIZE + 1];
char strTemp[2001];

void setup()
{
<<<<<<< HEAD
    display.begin();
    Serial.begin(115200);
    EEPROM.begin(64);

    if (EEPROM.read(EEPROMaddress) != 170)
    {
        display.einkOn();
        display.pinModeInternal(MCP23017_INT_ADDR, display.mcpRegsInt, 6, INPUT_PULLUP);
        display.display();
        display.einkOn();
        delay(100);
        vcomVoltage = readVCOM();
        display.einkOff();
        delay(1000);
        Serial.print("\n\nStarting VCOM measurment...");
        Serial.print("\nVCOM: ");
        Serial.print(vcomVoltage, 2);
        Serial.println("V");
        delay(1000);
        writeVCOMToEEPROM(vcomVoltage);
        EEPROM.write(EEPROMaddress, 170);
        EEPROM.commit();
        display.selectDisplayMode(INKPLATE_1BIT);
    }
    else
    {
        vcomVoltage = (double)EEPROM.read(EEPROMaddress) / 100;
    }
    memset(commandBuffer, 0, BUFFER_SIZE);

    showSplashScreen();
=======
  display.begin();
  Serial.begin(115200);
  EEPROM.begin(64);

  // Init the touchscreen - you need to touch the bottom right edge to activate it
  if (display.tsInit(true))
  {
    Serial.println("Touchscreen init ok");
  }
  else
  {
    Serial.println("Touchscreen init fail");
    display.setTextSize(4);
    display.setTextColor(0, 7);
    display.setCursor(300, 300);
    display.print("Touch error");
    display.display();
    while (true);
  }

  // Turn on the frontlight
  display.frontlight(true);

  if (EEPROM.read(EEPROMaddress) != 170)
  {
    writeVCOMToEEPROM(vcomVoltage);
    EEPROM.write(EEPROMaddress, 170);
    EEPROM.commit();
  }
  else
  {
    vcomVoltage = (double)EEPROM.read(EEPROMaddress) / 100;
  }
  memset(commandBuffer, 0, BUFFER_SIZE);

  showSplashScreen();
>>>>>>> 8668a5d3
}

void loop()
{
  if (display.touchInArea(900, 0, 124, 124)) {
    display.setCursor(970, 10);
    display.print("Touch OK!");
    display.display();
  }

  // Peripheral mode
  if (Serial.available())
  {
    while (Serial.available())
    {
      for (int i = 0; i < (BUFFER_SIZE - 1); i++)
      {
        commandBuffer[i] = commandBuffer[i + 1];
      }
      commandBuffer[BUFFER_SIZE - 1] = Serial.read();
    }
  }
  char *s = NULL;
  char *e = NULL;
  for (int i = 0; i < BUFFER_SIZE; i++)
  {
    if (commandBuffer[i] == '#' && s == NULL)
      s = &commandBuffer[i];
    if (commandBuffer[i] == '*' && e == NULL)
      e = &commandBuffer[i];
  }
  if (s != NULL && e != NULL)
  {
    if ((e - s) > 0)
    {
      int x, x1, x2, y, y1, y2, x3, y3, l, c, w, h, r, n;
      char b;
      // char temp[150];
      switch (*(s + 1))
      {
        case '?':
          Serial.print("OK");
          break;

        case '0':
          sscanf(s + 3, "%d,%d,%d", &x, &y, &c);
          // sprintf(temp, "display.drawPixel(%d, %d, %d)\n\r", x, y, c);
          // Serial.print(temp);
          display.drawPixel(x, y, c);
          break;

        case '1':
          sscanf(s + 3, "%d,%d,%d,%d,%d", &x1, &y1, &x2, &y2, &c);
          // sprintf(temp, "display.drawLine(%d, %d, %d, %d, %d)\n\r", x1, y1, x2, y2, c);
          // Serial.print(temp);
          display.drawLine(x1, y1, x2, y2, c);
          break;

        case '2':
          sscanf(s + 3, "%d,%d,%d,%d", &x, &y, &l, &c);
          // sprintf(temp, "display.drawFastVLine(%d, %d, %d, %d)\n\r", x, y, l, c);
          // Serial.print(temp);
          display.drawFastVLine(x, y, l, c);
          break;

        case '3':
          sscanf(s + 3, "%d,%d,%d,%d", &x, &y, &l, &c);
          // sprintf(temp, "display.drawFastHLine(%d, %d, %d, %d)\n\r", x, y, l, c);
          // Serial.print(temp);
          display.drawFastHLine(x, y, l, c);
          break;

        case '4':
          sscanf(s + 3, "%d,%d,%d,%d,%d", &x, &y, &w, &h, &c);
          // sprintf(temp, "display.drawRect(%d, %d, %d, %d, %d)\n\r", x, y, w, h, c);
          // Serial.print(temp);
          display.drawRect(x, y, w, h, c);
          break;

        case '5':
          sscanf(s + 3, "%d,%d,%d,%d", &x, &y, &r, &c);
          // sprintf(temp, "display.drawCircle(%d, %d, %d, %d)\n\r", x, y, r, c);
          // Serial.print(temp);
          display.drawCircle(x, y, r, c);
          break;

        case '6':
          sscanf(s + 3, "%d,%d,%d,%d,%d,%d,%d", &x1, &y1, &x2, &y2, &x3, &y3, &c);
          // sprintf(temp, "display.drawTriangle(%d, %d, %d, %d, %d, %d, %d)\n\r", x1, y1, x2, y2, x3, y3, c);
          // Serial.print(temp);
          display.drawTriangle(x1, y1, x2, y2, x3, y3, c);
          break;

        case '7':
          sscanf(s + 3, "%d,%d,%d,%d,%d,%d", &x, &y, &w, &h, &r, &c);
          // sprintf(temp, "display.drawRoundRect(%d, %d, %d, %d, %d, %d)\n\r", x, y, w, h, r, c);
          // Serial.print(temp);
          display.drawRoundRect(x, y, w, h, r, c);
          break;

        case '8':
          sscanf(s + 3, "%d,%d,%d,%d,%d", &x, &y, &w, &h, &c);
          // sprintf(temp, "display.fillRect(%d, %d, %d, %d, %d)\n\r", x, y, w, h, c);
          // Serial.print(temp);
          display.fillRect(x, y, w, h, c);
          break;

        case '9':
          sscanf(s + 3, "%d,%d,%d,%d", &x, &y, &r, &c);
          // sprintf(temp, "display.fillCircle(%d, %d, %d, %d)\n\r", x, y, r, c);
          // Serial.print(temp);
          display.fillCircle(x, y, r, c);
          break;

        case 'A':
          sscanf(s + 3, "%d,%d,%d,%d,%d,%d,%d", &x1, &y1, &x2, &y2, &x3, &y3, &c);
          // sprintf(temp, "display.fillTriangle(%d, %d, %d, %d, %d, %d, %d)\n\r", x1, y1, x2, y2, x3, y3, c);
          // Serial.print(temp);
          display.fillTriangle(x1, y1, x2, y2, x3, y3, c);
          break;

        case 'B':
          sscanf(s + 3, "%d,%d,%d,%d,%d,%d", &x, &y, &w, &h, &r, &c);
          // sprintf(temp, "display.fillRoundRect(%d, %d, %d, %d, %d, %d)\n\r", x, y, w, h, r, c);
          // Serial.print(temp);
          display.fillRoundRect(x, y, w, h, r, c);
          break;

        case 'C':
          sscanf(s + 3, "\"%2000[^\"]\"", strTemp);
          n = strlen(strTemp);
          for (int i = 0; i < n; i++)
          {
            strTemp[i] = toupper(strTemp[i]);
          }
          for (int i = 0; i < n; i += 2)
          {
            strTemp[i / 2] = (hexToChar(strTemp[i]) << 4) | (hexToChar(strTemp[i + 1]) & 0x0F);
          }
          strTemp[n / 2] = 0;
          // Serial.print("display.print(\"");
          // Serial.print(strTemp);
          // Serial.println("\");");
          display.print(strTemp);
          break;

        case 'D':
          sscanf(s + 3, "%d", &c);
          // sprintf(temp, "display.setTextSize(%d)\n", c);
          // Serial.print(temp);
          display.setTextSize(c);
          break;

        case 'E':
          sscanf(s + 3, "%d,%d", &x, &y);
          // sprintf(temp, "display.setCursor(%d, %d)\n", x, y);
          // Serial.print(temp);
          display.setCursor(x, y);
          break;

        case 'F':
          sscanf(s + 3, "%c", &b);
          // sprintf(temp, "display.setTextWrap(%s)\n", b == 'T' ? "True" : "False");
          // Serial.print(temp);
          if (b == 'T')
            display.setTextWrap(true);
          if (b == 'F')
            display.setTextWrap(false);
          break;

        case 'G':
          sscanf(s + 3, "%d", &c);
          c &= 3;
          // sprintf(temp, "display.setRotation(%d)\n", c);
          // Serial.print(temp);
          display.setRotation(c);
          break;

        case 'H':
          sscanf(s + 3, "%d,%d,\"%149[^\"]\"", &x, &y, strTemp);
          n = strlen(strTemp);
          for (int i = 0; i < n; i++)
          {
            strTemp[i] = toupper(strTemp[i]);
          }
          for (int i = 0; i < n; i += 2)
          {
            strTemp[i / 2] = (hexToChar(strTemp[i]) << 4) | (hexToChar(strTemp[i + 1]) & 0x0F);
          }
          strTemp[n / 2] = 0;
          r = display.sdCardInit();
          if (r)
          {
            r = display.drawBitmapFromSd(strTemp, x, y);
            Serial.print("#H(");
            Serial.print(r, DEC);
            Serial.println(")*");
            Serial.flush();
            // sprintf(temp, "display.drawBitmap(%d, %d, %s)\n", x, y, strTemp);
            // Serial.print(temp);
          }
          else
          {
            Serial.println("#H(-1)*");
            Serial.flush();
          }
          break;

        case 'I':
          sscanf(s + 3, "%d", &c);
          // sprintf(temp, "display.setDisplayMode(%s)\n", c == 0 ? "INKPLATE_1BIT" : "INKPLATE_3BIT");
          // Serial.print(temp);
          if (c == INKPLATE_1BIT)
            display.selectDisplayMode(INKPLATE_1BIT);
          if (c == INKPLATE_3BIT)
            display.selectDisplayMode(INKPLATE_3BIT);
          break;

        case 'J':
          sscanf(s + 3, "%c", &b);
          if (b == '?')
          {
            // if (0 == 0) {
            //  Serial.println("#J(0)*");
            //} else {
            //  Serial.println("#J(1)*");
            //}
            if (display.getDisplayMode() == INKPLATE_1BIT)
            {
              Serial.println("#J(0)*");
              Serial.flush();
            }
            if (display.getDisplayMode() == INKPLATE_3BIT)
            {
              Serial.println("#J(1)*");
              Serial.flush();
            }
          }
          break;

        case 'K':
          sscanf(s + 3, "%c", &b);
          if (b == '1')
          {
            // Serial.print("display.clearDisplay();\n");
            display.clearDisplay();
          }
          break;

        case 'L':
          sscanf(s + 3, "%c", &b);
          if (b == '1')
          {
            // Serial.print("display.display();\n");
            display.display();
          }
          break;

        case 'M':
          sscanf(s + 3, "%d,%d,%d", &y1, &x2, &y2);
          // sprintf(temp, "display.partialUpdate(%d, %d, %d);\n", y1, x2, y2);
          // Serial.print(temp);
          display.partialUpdate();
          break;

        case 'N':
          sscanf(s + 3, "%c", &b);
          if (b == '?')
          {
            Serial.print("#N(");
            Serial.print(display.readTemperature(), DEC);
            // Serial.print(23, DEC);
            Serial.println(")*");
            Serial.flush();
          }
          break;

        case 'O':
          sscanf(s + 3, "%d", &c);
          if (c >= 0 && c <= 2)
          {
            Serial.print("#O(");
            Serial.print(display.readTouchpad(c), DEC);
            // Serial.print(0, DEC);
            Serial.println(")*");
            Serial.flush();
          }
          break;

        case 'P':
          sscanf(s + 3, "%c", &b);
          if (b == '?')
          {
            Serial.print("#P(");
            Serial.print(display.readBattery(), 2);
            // Serial.print(3.54, 2);
            Serial.println(")*");
            Serial.flush();
          }
          break;

        case 'Q':
          sscanf(s + 3, "%d", &c);
          c &= 1;
          // if (c == 0) Serial.print("display.einkOff();\n");
          // if (c == 1) Serial.print("display.einkOn();\n");
          if (c == 0)
            display.einkOff();
          if (c == 1)
            display.einkOn();
          break;

        case 'R':
          sscanf(s + 3, "%c", &b);
          if (b == '?')
          {
            Serial.print("#R(");
            Serial.print(display.getPanelState(), DEC);
            // Serial.print(1, DEC);
            Serial.println(")*");
            Serial.flush();
          }
          break;
      }
      *s = 0;
      *e = 0;
    }
  }
}

int hexToChar(char c)
{
  if (c >= '0' && c <= '9')
    return c - '0';
  if (c >= 'A' && c <= 'F')
    return c - 'A' + 10;
  if (c >= 'a' && c <= 'f')
    return c - 'a' + 10;
  return -1;
}

void writeReg(uint8_t _reg, uint8_t _data)
{
  Wire.beginTransmission(0x48);
  Wire.write(_reg);
  Wire.write(_data);
  Wire.endTransmission();
}

uint8_t readReg(uint8_t _reg)
{
  Wire.beginTransmission(0x48);
  Wire.write(_reg);
  Wire.endTransmission(false);
  Wire.requestFrom(0x48, 1);
  return Wire.read();
}

void showSplashScreen()
{
  display.display();
  display.selectDisplayMode(INKPLATE_3BIT);
  display.drawBitmap3Bit(0, 0, picture1, picture1_w, picture1_h);
  display.setTextColor(0, 7);
  display.setTextSize(1);
  display.setCursor(970, 57);
  display.print(vcomVoltage, 2);
  display.print("V");
  display.display();
}

void writeToScreen()
{
  // delay(10);
}

double readVCOM()
{
<<<<<<< HEAD
    double vcomVolts;
    display.einkOn();
    writeReg(0x04, (readReg(0x04) | B00100000));
    writeToScreen();
    writeReg(0x04, (readReg(0x04) | B10000000));
    delay(10);
    while (display.digitalReadMCP(6))
    {
        delay(1);
    };
    readReg(0x07);
    uint16_t vcom = ((readReg(0x04) & 1) << 8) | readReg(0x03);
    vcomVolts = vcom * 10 / 1000.0;
    display.einkOff();
    return -vcomVolts;
=======
  double vcomVolts;
  writeReg(0x01, B00111111); // enable all rails
  writeReg(0x04, (readReg(0x04) | B00100000));
  writeToScreen();
  writeReg(0x04, (readReg(0x04) | B10000000));
  delay(10);
  while (display.digitalReadMCP(6))
  {
    delay(1);
  };
  readReg(0x07);
  uint16_t vcom = ((readReg(0x04) & 1) << 8) | readReg(0x03);
  vcomVolts = vcom * 10 / 1000.0;
  display.einkOff();
  return -vcomVolts;
>>>>>>> 8668a5d3
}

void writeVCOMToEEPROM(double v)
{
  int vcom = int(abs(v) * 100);
  int vcomH = (vcom >> 8) & 1;
  int vcomL = vcom & 0xFF;
<<<<<<< HEAD

  // Set MCP23017 pin where TPS65186 INT pin is connectet to input pull up
  display.pinModeInternal(MCP23017_INT_ADDR, display.mcpRegsInt, 6, INPUT_PULLUP);

  // First power up TPS65186 so we can communicate with it
  display.einkOn();
=======
  // First, we have to power up TPS65186
  // Pull TPS65186 WAKEUP pin to High
  display.digitalWriteMCP(3, HIGH);

  // Pull TPS65186 PWR pin to High
  display.digitalWriteMCP(4, HIGH);
  delay(10);
>>>>>>> 8668a5d3

  // Send to TPS65186 first 8 bits of VCOM
  writeReg(0x03, vcomL);

  // Send new value of register to TPS
  writeReg(0x04, vcomH);
  delay(1);
<<<<<<< HEAD

  // Program VCOM value to EEPROM
  writeReg(0x04, vcomH | (1 << 6));

  // Wait until EEPROM has been programmed
  delay(1);
  do
  {
    delay(1);
  } while (display.digitalReadInternal(MCP23017_INT_ADDR, display.mcpRegsInt, 6));

  // Clear Interrupt flag by reading INT1 register
  readReg(0x07);

  // Now, power off whole TPS
  display.einkOff();

  // Wait a little bit...
  delay(1000);

  // Power up TPS again
  display.einkOn();

  delay(10);

  // Read VCOM valuse from registers
  vcomL = readReg(0x03);
  vcomH = readReg(0x04);

=======

  // Program VCOM value to EEPROM
  writeReg(0x04, vcomH | (1 << 6));

  // Wait until EEPROM has been programmed
  delay(1);
  do
  {
    delay(1);
  } while (display.digitalReadMCP(6));

  // Clear Interrupt flag by reading INT1 register
  readReg(0x07);

  // Now, power off whole TPS
  // Pull TPS65186 WAKEUP pin to Low
  display.digitalWriteMCP(3, LOW);

  // Pull TPS65186 PWR pin to Low
  display.digitalWriteMCP(4, LOW);

  // Wait a little bit...
  delay(1000);

  // Power up TPS again
  display.digitalWriteMCP(3, HIGH);

  delay(10);

  // Read VCOM valuse from registers
  vcomL = readReg(0x03);
  vcomH = readReg(0x04);

>>>>>>> 8668a5d3
  if (vcom != (vcomL | (vcomH << 8)))
  {
    Serial.println("\nVCOM EEPROM PROGRAMMING FAILED!\n");
  }
  else
  {
    Serial.println("\nVCOM EEPROM PROGRAMMING OK\n");
  }
}<|MERGE_RESOLUTION|>--- conflicted
+++ resolved
@@ -15,7 +15,6 @@
 
 void setup()
 {
-<<<<<<< HEAD
     display.begin();
     Serial.begin(115200);
     EEPROM.begin(64);
@@ -47,44 +46,6 @@
     memset(commandBuffer, 0, BUFFER_SIZE);
 
     showSplashScreen();
-=======
-  display.begin();
-  Serial.begin(115200);
-  EEPROM.begin(64);
-
-  // Init the touchscreen - you need to touch the bottom right edge to activate it
-  if (display.tsInit(true))
-  {
-    Serial.println("Touchscreen init ok");
-  }
-  else
-  {
-    Serial.println("Touchscreen init fail");
-    display.setTextSize(4);
-    display.setTextColor(0, 7);
-    display.setCursor(300, 300);
-    display.print("Touch error");
-    display.display();
-    while (true);
-  }
-
-  // Turn on the frontlight
-  display.frontlight(true);
-
-  if (EEPROM.read(EEPROMaddress) != 170)
-  {
-    writeVCOMToEEPROM(vcomVoltage);
-    EEPROM.write(EEPROMaddress, 170);
-    EEPROM.commit();
-  }
-  else
-  {
-    vcomVoltage = (double)EEPROM.read(EEPROMaddress) / 100;
-  }
-  memset(commandBuffer, 0, BUFFER_SIZE);
-
-  showSplashScreen();
->>>>>>> 8668a5d3
 }
 
 void loop()
@@ -463,7 +424,6 @@
 
 double readVCOM()
 {
-<<<<<<< HEAD
     double vcomVolts;
     display.einkOn();
     writeReg(0x04, (readReg(0x04) | B00100000));
@@ -479,23 +439,6 @@
     vcomVolts = vcom * 10 / 1000.0;
     display.einkOff();
     return -vcomVolts;
-=======
-  double vcomVolts;
-  writeReg(0x01, B00111111); // enable all rails
-  writeReg(0x04, (readReg(0x04) | B00100000));
-  writeToScreen();
-  writeReg(0x04, (readReg(0x04) | B10000000));
-  delay(10);
-  while (display.digitalReadMCP(6))
-  {
-    delay(1);
-  };
-  readReg(0x07);
-  uint16_t vcom = ((readReg(0x04) & 1) << 8) | readReg(0x03);
-  vcomVolts = vcom * 10 / 1000.0;
-  display.einkOff();
-  return -vcomVolts;
->>>>>>> 8668a5d3
 }
 
 void writeVCOMToEEPROM(double v)
@@ -503,22 +446,12 @@
   int vcom = int(abs(v) * 100);
   int vcomH = (vcom >> 8) & 1;
   int vcomL = vcom & 0xFF;
-<<<<<<< HEAD
 
   // Set MCP23017 pin where TPS65186 INT pin is connectet to input pull up
   display.pinModeInternal(MCP23017_INT_ADDR, display.mcpRegsInt, 6, INPUT_PULLUP);
 
   // First power up TPS65186 so we can communicate with it
   display.einkOn();
-=======
-  // First, we have to power up TPS65186
-  // Pull TPS65186 WAKEUP pin to High
-  display.digitalWriteMCP(3, HIGH);
-
-  // Pull TPS65186 PWR pin to High
-  display.digitalWriteMCP(4, HIGH);
-  delay(10);
->>>>>>> 8668a5d3
 
   // Send to TPS65186 first 8 bits of VCOM
   writeReg(0x03, vcomL);
@@ -526,7 +459,6 @@
   // Send new value of register to TPS
   writeReg(0x04, vcomH);
   delay(1);
-<<<<<<< HEAD
 
   // Program VCOM value to EEPROM
   writeReg(0x04, vcomH | (1 << 6));
@@ -556,41 +488,6 @@
   vcomL = readReg(0x03);
   vcomH = readReg(0x04);
 
-=======
-
-  // Program VCOM value to EEPROM
-  writeReg(0x04, vcomH | (1 << 6));
-
-  // Wait until EEPROM has been programmed
-  delay(1);
-  do
-  {
-    delay(1);
-  } while (display.digitalReadMCP(6));
-
-  // Clear Interrupt flag by reading INT1 register
-  readReg(0x07);
-
-  // Now, power off whole TPS
-  // Pull TPS65186 WAKEUP pin to Low
-  display.digitalWriteMCP(3, LOW);
-
-  // Pull TPS65186 PWR pin to Low
-  display.digitalWriteMCP(4, LOW);
-
-  // Wait a little bit...
-  delay(1000);
-
-  // Power up TPS again
-  display.digitalWriteMCP(3, HIGH);
-
-  delay(10);
-
-  // Read VCOM valuse from registers
-  vcomL = readReg(0x03);
-  vcomH = readReg(0x04);
-
->>>>>>> 8668a5d3
   if (vcom != (vcomL | (vcomH << 8)))
   {
     Serial.println("\nVCOM EEPROM PROGRAMMING FAILED!\n");
